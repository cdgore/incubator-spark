/*
 * Licensed to the Apache Software Foundation (ASF) under one or more
 * contributor license agreements.  See the NOTICE file distributed with
 * this work for additional information regarding copyright ownership.
 * The ASF licenses this file to You under the Apache License, Version 2.0
 * (the "License"); you may not use this file except in compliance with
 * the License.  You may obtain a copy of the License at
 *
 *    http://www.apache.org/licenses/LICENSE-2.0
 *
 * Unless required by applicable law or agreed to in writing, software
 * distributed under the License is distributed on an "AS IS" BASIS,
 * WITHOUT WARRANTIES OR CONDITIONS OF ANY KIND, either express or implied.
 * See the License for the specific language governing permissions and
 * limitations under the License.
 */

package org.apache.spark.streaming

import java.io._
import java.util.concurrent.Executors
import java.util.concurrent.RejectedExecutionException

import org.apache.hadoop.fs.{FileSystem, Path}
import org.apache.hadoop.conf.Configuration

import org.apache.spark.{SparkConf, Logging}
import org.apache.spark.io.CompressionCodec
import org.apache.spark.util.MetadataCleaner
import org.apache.spark.deploy.SparkHadoopUtil


private[streaming]
class Checkpoint(@transient ssc: StreamingContext, val checkpointTime: Time)
  extends Logging with Serializable {
  val master = ssc.sc.master
  val framework = ssc.sc.appName
  val sparkHome = ssc.sc.getSparkHome.getOrElse(null)
  val jars = ssc.sc.jars
  val graph = ssc.graph
  val checkpointDir = ssc.checkpointDir
  val checkpointDuration = ssc.checkpointDuration
  val pendingTimes = ssc.scheduler.getPendingTimes()
  val delaySeconds = MetadataCleaner.getDelaySeconds(ssc.conf)
  val sparkConf = ssc.conf

  def validate() {
    assert(master != null, "Checkpoint.master is null")
    assert(framework != null, "Checkpoint.framework is null")
    assert(graph != null, "Checkpoint.graph is null")
    assert(checkpointTime != null, "Checkpoint.checkpointTime is null")
    logInfo("Checkpoint for time " + checkpointTime + " validated")
  }
}


/**
 * Convenience class to handle the writing of graph checkpoint to file
 */
private[streaming]
<<<<<<< HEAD
class CheckpointWriter(conf: SparkConf, checkpointDir: String) extends Logging {
  val file = new Path(checkpointDir, "graph")
  // The file to which we actually write - and then "move" to file.
  private val writeFile = new Path(file.getParent, file.getName + ".next")
  private val bakFile = new Path(file.getParent, file.getName + ".bk")

  private var stopped = false

  val hadoopConf = new Configuration()
  var fs = file.getFileSystem(hadoopConf)
  val maxAttempts = 3
=======
class CheckpointWriter(checkpointDir: String, hadoopConf: Configuration) extends Logging {
  val file = new Path(checkpointDir, "graph")
  val MAX_ATTEMPTS = 3
>>>>>>> 63b411dd
  val executor = Executors.newFixedThreadPool(1)
  val compressionCodec = CompressionCodec.createCodec()
  // The file to which we actually write - and then "move" to file
  val writeFile = new Path(file.getParent, file.getName + ".next")
  // The file to which existing checkpoint is backed up (i.e. "moved")
  val bakFile = new Path(file.getParent, file.getName + ".bk")

<<<<<<< HEAD
  private val compressionCodec = CompressionCodec.createCodec(conf)
=======
  private var stopped = false
  private var fs_ : FileSystem = _
>>>>>>> 63b411dd

  // Removed code which validates whether there is only one CheckpointWriter per path 'file' since
  // I did not notice any errors - reintroduce it ?
  class CheckpointWriteHandler(checkpointTime: Time, bytes: Array[Byte]) extends Runnable {
    def run() {
      var attempts = 0
      val startTime = System.currentTimeMillis()
      while (attempts < MAX_ATTEMPTS && !stopped) {
        attempts += 1
        try {
          logDebug("Saving checkpoint for time " + checkpointTime + " to file '" + file + "'")
          // This is inherently thread unsafe, so alleviating it by writing to '.new' and
          // then moving it to the final file
          val fos = fs.create(writeFile)
          fos.write(bytes)
          fos.close()
          if (fs.exists(file) && fs.rename(file, bakFile)) {
            logDebug("Moved existing checkpoint file to " + bakFile)
          }
          // paranoia
          fs.delete(file, false)
          fs.rename(writeFile, file)

          val finishTime = System.currentTimeMillis()
          logInfo("Checkpoint for time " + checkpointTime + " saved to file '" + file +
            "', took " + bytes.length + " bytes and " + (finishTime - startTime) + " milliseconds")
          return
        } catch {
          case ioe: IOException =>
            logWarning("Error writing checkpoint to file in " + attempts + " attempts", ioe)
            reset()
        }
      }
      logError("Could not write checkpoint for time " + checkpointTime + " to file '" + file + "'")
    }
  }

  def write(checkpoint: Checkpoint) {
    val bos = new ByteArrayOutputStream()
    val zos = compressionCodec.compressedOutputStream(bos)
    val oos = new ObjectOutputStream(zos)
    oos.writeObject(checkpoint)
    oos.close()
    bos.close()
    try {
      executor.execute(new CheckpointWriteHandler(checkpoint.checkpointTime, bos.toByteArray))
    } catch {
      case rej: RejectedExecutionException =>
        logError("Could not submit checkpoint task to the thread pool executor", rej)
    }
  }

  def stop() {
    synchronized {
      if (stopped) {
        return
      }
      stopped = true
    }
    executor.shutdown()
    val startTime = System.currentTimeMillis()
    val terminated = executor.awaitTermination(10, java.util.concurrent.TimeUnit.SECONDS)
    val endTime = System.currentTimeMillis()
    logInfo("CheckpointWriter executor terminated ? " + terminated +
      ", waited for " + (endTime - startTime) + " ms.")
  }

  private def fs = synchronized {
    if (fs_ == null) fs_ = file.getFileSystem(hadoopConf)
    fs_
  }

  private def reset() = synchronized {
    fs_ = null
  }
}


private[streaming]
object CheckpointReader extends Logging {

  def read(conf: SparkConf, path: String): Checkpoint = {
    val fs = new Path(path).getFileSystem(new Configuration())
<<<<<<< HEAD
    val attempts = Seq(
      new Path(path, "graph"), new Path(path, "graph.bk"), new Path(path), new Path(path + ".bk"))
=======
    val attempts = Seq(new Path(path, "graph"), new Path(path, "graph.bk"),
      new Path(path), new Path(path + ".bk"))
>>>>>>> 63b411dd

    val compressionCodec = CompressionCodec.createCodec(conf)

    attempts.foreach(file => {
      if (fs.exists(file)) {
        logInfo("Attempting to load checkpoint from file '" + file + "'")
        try {
          val fis = fs.open(file)
          // ObjectInputStream uses the last defined user-defined class loader in the stack
          // to find classes, which maybe the wrong class loader. Hence, a inherited version
          // of ObjectInputStream is used to explicitly use the current thread's default class
          // loader to find and load classes. This is a well know Java issue and has popped up
          // in other places (e.g., http://jira.codehaus.org/browse/GROOVY-1627)
          val zis = compressionCodec.compressedInputStream(fis)
          val ois = new ObjectInputStreamWithLoader(zis,
            Thread.currentThread().getContextClassLoader)
          val cp = ois.readObject.asInstanceOf[Checkpoint]
          ois.close()
          fs.close()
          cp.validate()
          logInfo("Checkpoint successfully loaded from file '" + file + "'")
          logInfo("Checkpoint was generated at time " + cp.checkpointTime)
          return cp
        } catch {
          case e: Exception =>
            logError("Error loading checkpoint from file '" + file + "'", e)
        }
      } else {
        logWarning("Could not read checkpoint from file '" + file + "' as it does not exist")
      }

    })
    throw new Exception("Could not read checkpoint from path '" + path + "'")
  }
}

private[streaming]
class ObjectInputStreamWithLoader(inputStream_ : InputStream, loader: ClassLoader)
  extends ObjectInputStream(inputStream_) {

  override def resolveClass(desc: ObjectStreamClass): Class[_] = {
    try {
      return loader.loadClass(desc.getName())
    } catch {
      case e: Exception =>
    }
    return super.resolveClass(desc)
  }
}<|MERGE_RESOLUTION|>--- conflicted
+++ resolved
@@ -58,23 +58,11 @@
  * Convenience class to handle the writing of graph checkpoint to file
  */
 private[streaming]
-<<<<<<< HEAD
-class CheckpointWriter(conf: SparkConf, checkpointDir: String) extends Logging {
-  val file = new Path(checkpointDir, "graph")
-  // The file to which we actually write - and then "move" to file.
-  private val writeFile = new Path(file.getParent, file.getName + ".next")
-  private val bakFile = new Path(file.getParent, file.getName + ".bk")
-
-  private var stopped = false
-
-  val hadoopConf = new Configuration()
-  var fs = file.getFileSystem(hadoopConf)
-  val maxAttempts = 3
-=======
-class CheckpointWriter(checkpointDir: String, hadoopConf: Configuration) extends Logging {
+class CheckpointWriter(conf: SparkConf, checkpointDir: String, hadoopConf: Configuration)
+  extends Logging
+{
   val file = new Path(checkpointDir, "graph")
   val MAX_ATTEMPTS = 3
->>>>>>> 63b411dd
   val executor = Executors.newFixedThreadPool(1)
   val compressionCodec = CompressionCodec.createCodec()
   // The file to which we actually write - and then "move" to file
@@ -82,12 +70,8 @@
   // The file to which existing checkpoint is backed up (i.e. "moved")
   val bakFile = new Path(file.getParent, file.getName + ".bk")
 
-<<<<<<< HEAD
-  private val compressionCodec = CompressionCodec.createCodec(conf)
-=======
   private var stopped = false
   private var fs_ : FileSystem = _
->>>>>>> 63b411dd
 
   // Removed code which validates whether there is only one CheckpointWriter per path 'file' since
   // I did not notice any errors - reintroduce it ?
@@ -171,13 +155,8 @@
 
   def read(conf: SparkConf, path: String): Checkpoint = {
     val fs = new Path(path).getFileSystem(new Configuration())
-<<<<<<< HEAD
-    val attempts = Seq(
-      new Path(path, "graph"), new Path(path, "graph.bk"), new Path(path), new Path(path + ".bk"))
-=======
     val attempts = Seq(new Path(path, "graph"), new Path(path, "graph.bk"),
       new Path(path), new Path(path + ".bk"))
->>>>>>> 63b411dd
 
     val compressionCodec = CompressionCodec.createCodec(conf)
 
